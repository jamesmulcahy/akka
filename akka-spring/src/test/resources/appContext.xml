--- conflicted
+++ resolved
@@ -6,8 +6,8 @@
        http://www.springframework.org/schema/beans/spring-beans-3.0.xsd
        http://www.akkasource.org/schema/akka
        http://scalablesolutions.se/akka/akka-0.10.xsd">
-<<<<<<< HEAD
 
+    <akka:active-object id="sample" target="se.scalablesolutions.akka.spring.SampleBean" timeout="1000" />
     <akka:active-object id="bean-singleton" target="se.scalablesolutions.akka.spring.SampleBean" timeout="1000"/>
     <akka:active-object id="bean-prototype" target="se.scalablesolutions.akka.spring.SampleBean" timeout="1000" scope="prototype"/>
     
@@ -22,21 +22,4 @@
     <bean id="string" class="java.lang.String">
         <constructor-arg value="someString"/>
     </bean>
-</beans>
-=======
-       
-        <akka:active-object id="bean"
-                      target="org.springframework.core.io.ResourceEditor"
-                      transactional="true"
-                      timeout="1000"
-                      scope="prototype">
-             <property name="source" ref="string"/>                      
-        </akka:active-object>
-        
-          <bean id="string" class="java.lang.String">
-                        <constructor-arg value="someString"/>
-            </bean>
-
-	 <akka:active-object id="sample" target="se.scalablesolutions.akka.spring.SampleBean" timeout="1000" />
- </beans>
->>>>>>> 2deb9faf
+</beans>