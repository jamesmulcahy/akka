/**
 * Copyright (C) 2009-2011 Typesafe Inc. <http://www.typesafe.com>
 */

package akka.actor

import akka.testkit._
import akka.util.duration._
<<<<<<< HEAD

import java.util.concurrent.{ TimeUnit, CountDownLatch }

object LocalActorRefProviderSpec {

  class NewActor extends Actor {
    def receive = {
      case _ ⇒ {}
    }
  }
}
=======
import akka.dispatch.Future
>>>>>>> 294c71d9

@org.junit.runner.RunWith(classOf[org.scalatest.junit.JUnitRunner])
class LocalActorRefProviderSpec extends AkkaSpec {
  "An LocalActorRefProvider" must {

    "only create one instance of an actor with a specific address in a concurrent environment" in {
      val provider = app.provider

      provider.isInstanceOf[LocalActorRefProvider] must be(true)

      (0 until 100) foreach { i ⇒ // 100 concurrent runs
        val address = "new-actor" + i
        implicit val timeout = Timeout(5 seconds)
        ((1 to 4) map { _ ⇒ Future { provider.actorOf(Props(c ⇒ { case _ ⇒ }), app.guardian, address) } }).map(_.get).distinct.size must be(1)
      }
    }
  }
}<|MERGE_RESOLUTION|>--- conflicted
+++ resolved
@@ -6,21 +6,7 @@
 
 import akka.testkit._
 import akka.util.duration._
-<<<<<<< HEAD
-
-import java.util.concurrent.{ TimeUnit, CountDownLatch }
-
-object LocalActorRefProviderSpec {
-
-  class NewActor extends Actor {
-    def receive = {
-      case _ ⇒ {}
-    }
-  }
-}
-=======
 import akka.dispatch.Future
->>>>>>> 294c71d9
 
 @org.junit.runner.RunWith(classOf[org.scalatest.junit.JUnitRunner])
 class LocalActorRefProviderSpec extends AkkaSpec {
