--- conflicted
+++ resolved
@@ -78,15 +78,8 @@
   java.lang.Comparable[ActorRef] { scalaRef: ScalaActorRef =>
 
   // Only mutable for RemoteServer in order to maintain identity across nodes
-<<<<<<< HEAD
   @volatile protected[akka] var _uuid = newUuid
-  @volatile protected[this] var _isRunning = false
-  @volatile protected[this] var _isShutDown = false
-  @volatile protected[akka] var _isBeingRestarted = false
-=======
-  @volatile protected[akka] var _uuid = UUID.newUuid.toString
   @volatile protected[this] var _status: ActorRefStatus.StatusType = ActorRefStatus.UNSTARTED
->>>>>>> 75d148cc
   @volatile protected[akka] var _homeAddress = new InetSocketAddress(RemoteServerModule.HOSTNAME, RemoteServerModule.PORT)
   @volatile protected[akka] var _futureTimeout: Option[ScheduledFuture[AnyRef]] = None
   @volatile protected[akka] var registeredInRemoteNodeDuringSerialization = false
